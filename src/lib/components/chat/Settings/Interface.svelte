--- conflicted
+++ resolved
@@ -208,13 +208,9 @@
 					</select>
 				</div>
 			</div>
-<<<<<<< HEAD
-			<div class="mt-3">
+
+			<div class="mt-3 mr-2">
 				<div class=" mb-2.5 text-sm font-medium">{$i18n.t('Title Generation Prompt')}</div>
-=======
-			<div class="mt-3 mr-2">
-				<div class=" mb-2.5 text-sm font-medium">Title Generation Prompt</div>
->>>>>>> 96ada232
 				<textarea
 					bind:value={titleGenerationPrompt}
 					class="w-full rounded-lg p-4 text-sm dark:text-gray-300 dark:bg-gray-850 outline-none resize-none"
